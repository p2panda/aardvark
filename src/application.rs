/* application.rs
 *
 * Copyright 2024 Tobias
 *
 * This program is free software: you can redistribute it and/or modify
 * it under the terms of the GNU General Public License as published by
 * the Free Software Foundation, either version 3 of the License, or
 * (at your option) any later version.
 *
 * This program is distributed in the hope that it will be useful,
 * but WITHOUT ANY WARRANTY; without even the implied warranty of
 * MERCHANTABILITY or FITNESS FOR A PARTICULAR PURPOSE.  See the
 * GNU General Public License for more details.
 *
 * You should have received a copy of the GNU General Public License
 * along with this program.  If not, see <https://www.gnu.org/licenses/>.
 *
 * SPDX-License-Identifier: GPL-3.0-or-later
 */

use std::cell::RefCell;
<<<<<<< HEAD
use std::thread::JoinHandle;
use std::cell::OnceCell;
=======
>>>>>>> 9cca72a1

use adw::prelude::*;
use adw::subclass::prelude::*;
use automerge::transaction::Transactable;
use automerge::{AutoCommit, ObjId, ObjType};
use automerge::ReadDoc;
use gettextrs::gettext;
use gtk::{gio, glib};
use tokio::sync::{mpsc, oneshot};

use crate::config::VERSION;
use crate::glib::closure_local;
use crate::network;
use crate::AardvarkWindow;

mod imp {
    use super::*;

    #[derive(Debug)]
    pub struct AardvarkApplication {
        window: OnceCell<AardvarkWindow>,
        automerge: RefCell<AutoCommit>,
        root: ObjId,
        #[allow(dead_code)]
        backend_shutdown_tx: oneshot::Sender<()>,
        tx: mpsc::Sender<Vec<u8>>,
        rx: RefCell<Option<mpsc::Receiver<Vec<u8>>>>,
    }

    impl AardvarkApplication {
        fn update_text(&self, text: &str) {
            println!("app: {}", text);
            let mut doc = self.automerge.borrow_mut();
            doc.update_text(&self.root, text).unwrap();

            {
                let bytes = doc.save();
                let tx = self.tx.clone();
                glib::spawn_future_local(async move {
                    if let Err(e) = tx.send(bytes).await {
                        println!("{}", e);
                    }
                });
            }
        }
    }

    #[glib::object_subclass]
    impl ObjectSubclass for AardvarkApplication {
        const NAME: &'static str = "AardvarkApplication";
        type Type = super::AardvarkApplication;
        type ParentType = adw::Application;

        fn new() -> Self {
            let mut am = AutoCommit::new();
            let root = am
                .put_object(automerge::ROOT, "root", ObjType::Text)
                .unwrap();
            let automerge = RefCell::new(am);

            let (backend_shutdown_tx, tx, rx) = network::run().expect("running p2p backend");

            AardvarkApplication {
                automerge,
                root,
                backend_shutdown_tx,
                tx,
                rx: RefCell::new(Some(rx)),
                window: OnceCell::new(),
            }
        }
    }

    impl ObjectImpl for AardvarkApplication {
        fn constructed(&self) {
            self.parent_constructed();
            let obj = self.obj();
            obj.setup_gactions();
            obj.set_accels_for_action("app.quit", &["<primary>q"]);
        }
    }

    impl ApplicationImpl for AardvarkApplication {
        // We connect to the activate callback to create a window when the application
        // has been launched. Additionally, this callback notifies us when the user
        // tries to launch a "second instance" of the application. When they try
        // to do that, we'll just present any existing window.
        fn activate(&self) {
            let application = self.obj();
            // Get the current window or create one if necessary
            let window = self.window.get_or_init(|| {
                let window = AardvarkWindow::new(&*application);
                let app = application.clone();
                window.connect_closure(
                    "text-changed",
                    false,
                    closure_local!(|_window: AardvarkWindow, text: &str| {
                        app.imp().update_text(text);
                    }),
                );

                let mut rx = application.imp().rx.take().unwrap();
                let w = window.clone();
                let app = application.clone();
                glib::spawn_future_local(async move {
                    while let Some(msg) = rx.recv().await {
                        println!("got {:?}", msg);
                        let mut doc = app.imp().automerge.borrow_mut();
                        doc.load_incremental(&msg).unwrap();
                        let text = doc.text(&app.imp().root).unwrap();
                        w.set_text(&text);
                    }
                });

                window
            }).clone();

            // Ask the window manager/compositor to present the window
            window.upcast::<gtk::Window>().present();
        }
    }

    impl GtkApplicationImpl for AardvarkApplication {}
    impl AdwApplicationImpl for AardvarkApplication {}
}

glib::wrapper! {
    pub struct AardvarkApplication(ObjectSubclass<imp::AardvarkApplication>)
        @extends gio::Application, gtk::Application, adw::Application,
        @implements gio::ActionGroup, gio::ActionMap;
}

impl AardvarkApplication {
    pub fn new(application_id: &str, flags: &gio::ApplicationFlags) -> Self {
        glib::Object::builder()
            .property("application-id", application_id)
            .property("flags", flags)
            .build()
    }

    fn setup_gactions(&self) {
        let quit_action = gio::ActionEntry::builder("quit")
            .activate(move |app: &Self, _, _| app.quit())
            .build();
        let about_action = gio::ActionEntry::builder("about")
            .activate(move |app: &Self, _, _| app.show_about())
            .build();
        self.add_action_entries([quit_action, about_action]);
    }

    fn show_about(&self) {
        let window = self.active_window().unwrap();
        let about = adw::AboutDialog::builder()
            .application_name("aardvark")
            .application_icon("org.p2panda.aardvark")
            .developer_name("Tobias")
            .version(VERSION)
            .developers(vec!["Tobias"])
            // Translators: Replace "translator-credits" with your name/username, and optionally an email or URL.
            .translator_credits(&gettext("translator-credits"))
            .copyright("© 2024 Tobias")
            .build();

        about.present(Some(&window));
    }
}<|MERGE_RESOLUTION|>--- conflicted
+++ resolved
@@ -18,18 +18,13 @@
  * SPDX-License-Identifier: GPL-3.0-or-later
  */
 
-use std::cell::RefCell;
-<<<<<<< HEAD
-use std::thread::JoinHandle;
-use std::cell::OnceCell;
-=======
->>>>>>> 9cca72a1
+use std::cell::{OnceCell, RefCell};
 
 use adw::prelude::*;
 use adw::subclass::prelude::*;
 use automerge::transaction::Transactable;
+use automerge::ReadDoc;
 use automerge::{AutoCommit, ObjId, ObjType};
-use automerge::ReadDoc;
 use gettextrs::gettext;
 use gtk::{gio, glib};
 use tokio::sync::{mpsc, oneshot};
@@ -114,32 +109,35 @@
         fn activate(&self) {
             let application = self.obj();
             // Get the current window or create one if necessary
-            let window = self.window.get_or_init(|| {
-                let window = AardvarkWindow::new(&*application);
-                let app = application.clone();
-                window.connect_closure(
-                    "text-changed",
-                    false,
-                    closure_local!(|_window: AardvarkWindow, text: &str| {
-                        app.imp().update_text(text);
-                    }),
-                );
+            let window = self
+                .window
+                .get_or_init(|| {
+                    let window = AardvarkWindow::new(&*application);
+                    let app = application.clone();
+                    window.connect_closure(
+                        "text-changed",
+                        false,
+                        closure_local!(|_window: AardvarkWindow, text: &str| {
+                            app.imp().update_text(text);
+                        }),
+                    );
 
-                let mut rx = application.imp().rx.take().unwrap();
-                let w = window.clone();
-                let app = application.clone();
-                glib::spawn_future_local(async move {
-                    while let Some(msg) = rx.recv().await {
-                        println!("got {:?}", msg);
-                        let mut doc = app.imp().automerge.borrow_mut();
-                        doc.load_incremental(&msg).unwrap();
-                        let text = doc.text(&app.imp().root).unwrap();
-                        w.set_text(&text);
-                    }
-                });
+                    let mut rx = application.imp().rx.take().unwrap();
+                    let w = window.clone();
+                    let app = application.clone();
+                    glib::spawn_future_local(async move {
+                        while let Some(msg) = rx.recv().await {
+                            println!("got {:?}", msg);
+                            let mut doc = app.imp().automerge.borrow_mut();
+                            doc.load_incremental(&msg).unwrap();
+                            let text = doc.text(&app.imp().root).unwrap();
+                            w.set_text(&text);
+                        }
+                    });
 
-                window
-            }).clone();
+                    window
+                })
+                .clone();
 
             // Ask the window manager/compositor to present the window
             window.upcast::<gtk::Window>().present();
